// Copyright 2022 The etcd Authors
//
// Licensed under the Apache License, Version 2.0 (the "License");
// you may not use this file except in compliance with the License.
// You may obtain a copy of the License at
//
//     http://www.apache.org/licenses/LICENSE-2.0
//
// Unless required by applicable law or agreed to in writing, software
// distributed under the License is distributed on an "AS IS" BASIS,
// WITHOUT WARRANTIES OR CONDITIONS OF ANY KIND, either express or implied.
// See the License for the specific language governing permissions and
// limitations under the License.

package linearizability

import (
	"encoding/json"
	"fmt"
	"github.com/anishathalye/porcupine"
)

type Operation string

const (
	Get          Operation = "get"
	Put          Operation = "put"
	Delete       Operation = "delete"
	Txn          Operation = "txn"
	PutWithLease Operation = "putWithLease"
	LeaseGrant   Operation = "leaseGrant"
	LeaseRevoke  Operation = "leaseRevoke"
)

type EtcdRequest struct {
	Op            Operation
	Key           string
	PutData       string
	TxnExpectData string
	TxnNewData    string
	leaseID       int64
}

type EtcdResponse struct {
	GetData      string
	Revision     int64
	Deleted      int64
	TxnSucceeded bool
	leaseID      int64
	Err          error
}

type EtcdLease struct {
	LeaseID int64
	//TODO state about key attachment?
}

type EtcdState struct {
<<<<<<< HEAD
	Key            string
	PossibleValues []ValueRevision
	Leases         map[int64]EtcdLease
}

type ValueRevision struct {
	Value    string
	Revision int64
	LeaseID  int64
=======
	Revision int64
	Key      string
	Value    string
>>>>>>> a4c1b3a9
}

var etcdModel = porcupine.Model{
	Init: func() interface{} { return "[]" },
	Step: func(st interface{}, in interface{}, out interface{}) (bool, interface{}) {
		var states []EtcdState
		err := json.Unmarshal([]byte(st.(string)), &states)
		if err != nil {
			panic(err)
		}
		ok, states := step(states, in.(EtcdRequest), out.(EtcdResponse))
		data, err := json.Marshal(states)
		if err != nil {
			panic(err)
		}
		return ok, string(data)
	},
	DescribeOperation: func(in, out interface{}) string {
		request := in.(EtcdRequest)
		response := out.(EtcdResponse)
		switch request.Op {
		case Get:
			if response.Err != nil {
				return fmt.Sprintf("get(%q) -> %q", request.Key, response.Err)
			} else {
				return fmt.Sprintf("get(%q) -> %q, rev: %d", request.Key, response.GetData, response.Revision)
			}
		case Put:
			if response.Err != nil {
				return fmt.Sprintf("put(%q, %q, %d) -> %s", request.Key, request.PutData, request.leaseID, response.Err)
			} else {
				return fmt.Sprintf("put(%q, %q, %d) -> ok, rev: %d", request.Key, request.PutData, request.leaseID, response.Revision)
			}
		case Delete:
			if response.Err != nil {
				return fmt.Sprintf("delete(%q) -> %s", request.Key, response.Err)
			} else {
				return fmt.Sprintf("delete(%q) -> ok, rev: %d deleted:%d", request.Key, response.Revision, response.Deleted)
			}
		case Txn:
			if response.Err != nil {
				return fmt.Sprintf("txn(if(value(%q)=%q).then(put(%q, %q)) -> %s", request.Key, request.TxnExpectData, request.Key, request.TxnNewData, response.Err)
			} else {
				return fmt.Sprintf("txn(if(value(%q)=%q).then(put(%q, %q)) -> %v, rev: %d", request.Key, request.TxnExpectData, request.Key, request.TxnNewData, response.TxnSucceeded, response.Revision)
			}
		case LeaseGrant:
			if response.Err != nil {
				return fmt.Sprintf("leaseGrant(%q) -> %q", response.leaseID, response.Err)
			} else {
				return fmt.Sprintf("leaseGrant(%q) -> ok rev: %q", response.leaseID, response.Revision)
			}
		case LeaseRevoke:
			if response.Err != nil {
				return fmt.Sprintf("leaseRevoke(%q) -> %q", request.leaseID, response.Err)
			} else {
				return fmt.Sprintf("leaseRevoke(%q) -> ok rev: %q", request.leaseID, response.Revision)
			}
		case PutWithLease:
			if response.Err != nil {
				return fmt.Sprintf("putWithLease(%q, %q, %d) -> %s", request.Key, request.PutData, request.leaseID, response.Err)
			} else {
				return fmt.Sprintf("putWithLease(%q, %q, %d) -> ok, rev: %d", request.Key, request.PutData, request.leaseID, response.Revision)
			}
		default:
			return "<invalid>"
		}
	},
}

<<<<<<< HEAD
func step(state EtcdState, request EtcdRequest, response EtcdResponse) (bool, EtcdState) {

	if state.Leases == nil {
		state.Leases = make(map[int64]EtcdLease)
	}

	if valueCanChange := stepLease(request, response, &state); !valueCanChange {
		//lease requests that do not affect the value are orthogonal
		return true, state
	}

	if len(state.PossibleValues) == 0 {
		state.Key = request.Key
		if ok, v := initValueRevision(request, response, state); ok {
			state.PossibleValues = append(state.PossibleValues, v)
		}
		return true, state
	}

	if state.Key != request.Key {
		panic("multiple keys not supported")
=======
func step(states []EtcdState, request EtcdRequest, response EtcdResponse) (bool, []EtcdState) {
	if len(states) == 0 {
		return true, initStates(request, response)
>>>>>>> a4c1b3a9
	}

	if response.Err != nil {
<<<<<<< HEAD
		for _, v := range state.PossibleValues {
			newV, _ := stepValue(v, request, state)
			state.PossibleValues = append(state.PossibleValues, newV)
		}
	} else {
		var i = 0
		for _, v := range state.PossibleValues {
			newV, expectedResponse := stepValue(v, request, state)
			if expectedResponse == response {
				state.PossibleValues[i] = newV
				i++
			}
=======
		// Add addition states for failed request in case of failed request was persisted.
		states = append(states, applyRequest(states, request)...)
	} else {
		// Remove states that didn't lead to response we got.
		states = filterStateMatchesResponse(states, request, response)
	}
	return len(states) > 0, states
}

func applyRequest(states []EtcdState, request EtcdRequest) []EtcdState {
	newStates := make([]EtcdState, 0, len(states))
	for _, s := range states {
		newState, _ := stepState(s, request)
		newStates = append(newStates, newState)
	}
	return newStates
}

func filterStateMatchesResponse(states []EtcdState, request EtcdRequest, response EtcdResponse) []EtcdState {
	newStates := make([]EtcdState, 0, len(states))
	for _, s := range states {
		newState, expectResponse := stepState(s, request)
		if expectResponse == response {
			newStates = append(newStates, newState)
>>>>>>> a4c1b3a9
		}
	}
	return newStates
}

<<<<<<< HEAD
func initValueRevision(request EtcdRequest, response EtcdResponse, state EtcdState) (ok bool, v ValueRevision) {
=======
func initStates(request EtcdRequest, response EtcdResponse) []EtcdState {
>>>>>>> a4c1b3a9
	if response.Err != nil {
		return []EtcdState{}
	}
	state := EtcdState{
		Key:      request.Key,
		Revision: response.Revision,
	}
	switch request.Op {
	case Get:
		if response.GetData != "" {
			state.Value = response.GetData
		}
	case Put:
<<<<<<< HEAD
		return true, ValueRevision{
			Value:    request.PutData,
			Revision: response.Revision,
			LeaseID:  0,
		}
	case PutWithLease:
		if lease, ok := state.Leases[request.leaseID]; ok {
			return true, ValueRevision{
				Value:    request.PutData,
				Revision: response.Revision,
				LeaseID:  lease.LeaseID,
			}
		}
		return false, ValueRevision{}
=======
		state.Value = request.PutData
>>>>>>> a4c1b3a9
	case Delete:
	case Txn:
		if response.TxnSucceeded {
			state.Value = request.TxnNewData
		}
<<<<<<< HEAD
		return false, ValueRevision{}
	case LeaseRevoke:
		if request.leaseID == v.LeaseID {
			//same as delete
			return true, ValueRevision{
				Value:    "",
				Revision: response.Revision,
			}
		}
		return false, ValueRevision{}
=======
		return []EtcdState{}
>>>>>>> a4c1b3a9
	default:
		panic("Unknown operation")
	}
	return []EtcdState{state}
}

<<<<<<< HEAD
func stepValue(v ValueRevision, request EtcdRequest, state EtcdState) (ValueRevision, EtcdResponse) {
=======
func stepState(s EtcdState, request EtcdRequest) (EtcdState, EtcdResponse) {
	if s.Key != request.Key {
		panic("multiple keys not supported")
	}
>>>>>>> a4c1b3a9
	resp := EtcdResponse{}

	switch request.Op {
	case Get:
		resp.GetData = s.Value
	case Put:
<<<<<<< HEAD
		v.Value = request.PutData
		v.Revision += 1
		//a Put with no lease on the same key will detach the key from the lease
		v.LeaseID = 0
	case PutWithLease:
		if _, ok := state.Leases[request.leaseID]; ok {
			//only update if the lease is ok
			v.Value = request.PutData
			v.Revision += 1
			v.LeaseID = request.leaseID
		}
	case Delete:
		if v.Value != "" {
			v.Value = ""
			v.Revision += 1
			v.LeaseID = 0
=======
		s.Value = request.PutData
		s.Revision += 1
	case Delete:
		if s.Value != "" {
			s.Value = ""
			s.Revision += 1
>>>>>>> a4c1b3a9
			resp.Deleted = 1
		}
	case Txn:
		if s.Value == request.TxnExpectData {
			s.Value = request.TxnNewData
			s.Revision += 1
			resp.TxnSucceeded = true
		}
	case LeaseRevoke:
		//If the lease is attached, delete the key
		if v.LeaseID == request.leaseID {
			//same as delete.
			if v.Value != "" {
				v.Value = ""
				v.Revision += 1
				v.LeaseID = 0
			}
		}
	default:
		panic("unsupported operation")
	}
<<<<<<< HEAD

	resp.Revision = v.Revision
	return v, resp
}

// stepLease will return true if the given request may affect the value of the key
func stepLease(request EtcdRequest, resp EtcdResponse, state *EtcdState) bool {
	valueCanChange := false
	switch request.Op {
	case LeaseGrant:
		if resp.Err != nil {
			break
		}
		lease := EtcdLease{LeaseID: resp.leaseID}
		state.Leases[resp.leaseID] = lease
	case LeaseRevoke:
		if resp.Err != nil {
			break
		}
		delete(state.Leases, request.leaseID)
		valueCanChange = true
	default:
		valueCanChange = true
	}
	return valueCanChange
=======
	resp.Revision = s.Revision
	return s, resp
>>>>>>> a4c1b3a9
}<|MERGE_RESOLUTION|>--- conflicted
+++ resolved
@@ -17,19 +17,17 @@
 import (
 	"encoding/json"
 	"fmt"
+
 	"github.com/anishathalye/porcupine"
 )
 
 type Operation string
 
 const (
-	Get          Operation = "get"
-	Put          Operation = "put"
-	Delete       Operation = "delete"
-	Txn          Operation = "txn"
-	PutWithLease Operation = "putWithLease"
-	LeaseGrant   Operation = "leaseGrant"
-	LeaseRevoke  Operation = "leaseRevoke"
+	Get    Operation = "get"
+	Put    Operation = "put"
+	Delete Operation = "delete"
+	Txn    Operation = "txn"
 )
 
 type EtcdRequest struct {
@@ -38,7 +36,6 @@
 	PutData       string
 	TxnExpectData string
 	TxnNewData    string
-	leaseID       int64
 }
 
 type EtcdResponse struct {
@@ -46,31 +43,13 @@
 	Revision     int64
 	Deleted      int64
 	TxnSucceeded bool
-	leaseID      int64
 	Err          error
 }
 
-type EtcdLease struct {
-	LeaseID int64
-	//TODO state about key attachment?
-}
-
 type EtcdState struct {
-<<<<<<< HEAD
-	Key            string
-	PossibleValues []ValueRevision
-	Leases         map[int64]EtcdLease
-}
-
-type ValueRevision struct {
-	Value    string
-	Revision int64
-	LeaseID  int64
-=======
 	Revision int64
 	Key      string
 	Value    string
->>>>>>> a4c1b3a9
 }
 
 var etcdModel = porcupine.Model{
@@ -100,9 +79,9 @@
 			}
 		case Put:
 			if response.Err != nil {
-				return fmt.Sprintf("put(%q, %q, %d) -> %s", request.Key, request.PutData, request.leaseID, response.Err)
+				return fmt.Sprintf("put(%q, %q) -> %s", request.Key, request.PutData, response.Err)
 			} else {
-				return fmt.Sprintf("put(%q, %q, %d) -> ok, rev: %d", request.Key, request.PutData, request.leaseID, response.Revision)
+				return fmt.Sprintf("put(%q, %q) -> ok, rev: %d", request.Key, request.PutData, response.Revision)
 			}
 		case Delete:
 			if response.Err != nil {
@@ -116,74 +95,17 @@
 			} else {
 				return fmt.Sprintf("txn(if(value(%q)=%q).then(put(%q, %q)) -> %v, rev: %d", request.Key, request.TxnExpectData, request.Key, request.TxnNewData, response.TxnSucceeded, response.Revision)
 			}
-		case LeaseGrant:
-			if response.Err != nil {
-				return fmt.Sprintf("leaseGrant(%q) -> %q", response.leaseID, response.Err)
-			} else {
-				return fmt.Sprintf("leaseGrant(%q) -> ok rev: %q", response.leaseID, response.Revision)
-			}
-		case LeaseRevoke:
-			if response.Err != nil {
-				return fmt.Sprintf("leaseRevoke(%q) -> %q", request.leaseID, response.Err)
-			} else {
-				return fmt.Sprintf("leaseRevoke(%q) -> ok rev: %q", request.leaseID, response.Revision)
-			}
-		case PutWithLease:
-			if response.Err != nil {
-				return fmt.Sprintf("putWithLease(%q, %q, %d) -> %s", request.Key, request.PutData, request.leaseID, response.Err)
-			} else {
-				return fmt.Sprintf("putWithLease(%q, %q, %d) -> ok, rev: %d", request.Key, request.PutData, request.leaseID, response.Revision)
-			}
 		default:
 			return "<invalid>"
 		}
 	},
 }
 
-<<<<<<< HEAD
-func step(state EtcdState, request EtcdRequest, response EtcdResponse) (bool, EtcdState) {
-
-	if state.Leases == nil {
-		state.Leases = make(map[int64]EtcdLease)
-	}
-
-	if valueCanChange := stepLease(request, response, &state); !valueCanChange {
-		//lease requests that do not affect the value are orthogonal
-		return true, state
-	}
-
-	if len(state.PossibleValues) == 0 {
-		state.Key = request.Key
-		if ok, v := initValueRevision(request, response, state); ok {
-			state.PossibleValues = append(state.PossibleValues, v)
-		}
-		return true, state
-	}
-
-	if state.Key != request.Key {
-		panic("multiple keys not supported")
-=======
 func step(states []EtcdState, request EtcdRequest, response EtcdResponse) (bool, []EtcdState) {
 	if len(states) == 0 {
 		return true, initStates(request, response)
->>>>>>> a4c1b3a9
 	}
-
 	if response.Err != nil {
-<<<<<<< HEAD
-		for _, v := range state.PossibleValues {
-			newV, _ := stepValue(v, request, state)
-			state.PossibleValues = append(state.PossibleValues, newV)
-		}
-	} else {
-		var i = 0
-		for _, v := range state.PossibleValues {
-			newV, expectedResponse := stepValue(v, request, state)
-			if expectedResponse == response {
-				state.PossibleValues[i] = newV
-				i++
-			}
-=======
 		// Add addition states for failed request in case of failed request was persisted.
 		states = append(states, applyRequest(states, request)...)
 	} else {
@@ -208,17 +130,12 @@
 		newState, expectResponse := stepState(s, request)
 		if expectResponse == response {
 			newStates = append(newStates, newState)
->>>>>>> a4c1b3a9
 		}
 	}
 	return newStates
 }
 
-<<<<<<< HEAD
-func initValueRevision(request EtcdRequest, response EtcdResponse, state EtcdState) (ok bool, v ValueRevision) {
-=======
 func initStates(request EtcdRequest, response EtcdResponse) []EtcdState {
->>>>>>> a4c1b3a9
 	if response.Err != nil {
 		return []EtcdState{}
 	}
@@ -232,88 +149,34 @@
 			state.Value = response.GetData
 		}
 	case Put:
-<<<<<<< HEAD
-		return true, ValueRevision{
-			Value:    request.PutData,
-			Revision: response.Revision,
-			LeaseID:  0,
-		}
-	case PutWithLease:
-		if lease, ok := state.Leases[request.leaseID]; ok {
-			return true, ValueRevision{
-				Value:    request.PutData,
-				Revision: response.Revision,
-				LeaseID:  lease.LeaseID,
-			}
-		}
-		return false, ValueRevision{}
-=======
 		state.Value = request.PutData
->>>>>>> a4c1b3a9
 	case Delete:
 	case Txn:
 		if response.TxnSucceeded {
 			state.Value = request.TxnNewData
 		}
-<<<<<<< HEAD
-		return false, ValueRevision{}
-	case LeaseRevoke:
-		if request.leaseID == v.LeaseID {
-			//same as delete
-			return true, ValueRevision{
-				Value:    "",
-				Revision: response.Revision,
-			}
-		}
-		return false, ValueRevision{}
-=======
 		return []EtcdState{}
->>>>>>> a4c1b3a9
 	default:
 		panic("Unknown operation")
 	}
 	return []EtcdState{state}
 }
 
-<<<<<<< HEAD
-func stepValue(v ValueRevision, request EtcdRequest, state EtcdState) (ValueRevision, EtcdResponse) {
-=======
 func stepState(s EtcdState, request EtcdRequest) (EtcdState, EtcdResponse) {
 	if s.Key != request.Key {
 		panic("multiple keys not supported")
 	}
->>>>>>> a4c1b3a9
 	resp := EtcdResponse{}
-
 	switch request.Op {
 	case Get:
 		resp.GetData = s.Value
 	case Put:
-<<<<<<< HEAD
-		v.Value = request.PutData
-		v.Revision += 1
-		//a Put with no lease on the same key will detach the key from the lease
-		v.LeaseID = 0
-	case PutWithLease:
-		if _, ok := state.Leases[request.leaseID]; ok {
-			//only update if the lease is ok
-			v.Value = request.PutData
-			v.Revision += 1
-			v.LeaseID = request.leaseID
-		}
-	case Delete:
-		if v.Value != "" {
-			v.Value = ""
-			v.Revision += 1
-			v.LeaseID = 0
-=======
 		s.Value = request.PutData
 		s.Revision += 1
 	case Delete:
 		if s.Value != "" {
 			s.Value = ""
 			s.Revision += 1
->>>>>>> a4c1b3a9
 			resp.Deleted = 1
 		}
 	case Txn:
@@ -322,47 +185,9 @@
 			s.Revision += 1
 			resp.TxnSucceeded = true
 		}
-	case LeaseRevoke:
-		//If the lease is attached, delete the key
-		if v.LeaseID == request.leaseID {
-			//same as delete.
-			if v.Value != "" {
-				v.Value = ""
-				v.Revision += 1
-				v.LeaseID = 0
-			}
-		}
 	default:
 		panic("unsupported operation")
 	}
-<<<<<<< HEAD
-
-	resp.Revision = v.Revision
-	return v, resp
-}
-
-// stepLease will return true if the given request may affect the value of the key
-func stepLease(request EtcdRequest, resp EtcdResponse, state *EtcdState) bool {
-	valueCanChange := false
-	switch request.Op {
-	case LeaseGrant:
-		if resp.Err != nil {
-			break
-		}
-		lease := EtcdLease{LeaseID: resp.leaseID}
-		state.Leases[resp.leaseID] = lease
-	case LeaseRevoke:
-		if resp.Err != nil {
-			break
-		}
-		delete(state.Leases, request.leaseID)
-		valueCanChange = true
-	default:
-		valueCanChange = true
-	}
-	return valueCanChange
-=======
 	resp.Revision = s.Revision
 	return s, resp
->>>>>>> a4c1b3a9
 }